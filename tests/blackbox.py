--- conflicted
+++ resolved
@@ -475,7 +475,6 @@
         self.run_bzr(['diff'], retcode=1)
         self.assertEqual([patch_rev, vendor_release], tree.get_parent_ids())
 
-<<<<<<< HEAD
     def test_up_thread_on_non_loomed_branch(self):
         """We should raise a user-friendly exception if the branch isn't loomed yet."""
         self.assert_exception_raised_on_non_loom_branch(['up-thread'])
@@ -493,7 +492,7 @@
         self.run_bzr('up-thread --auto')
         branch = _mod_branch.Branch.open('.')
         self.assertEqual('top', branch.nick)
-=======
+
     def test_up_with_clean_merge_leaving_thread_empty(self):
         """This tests what happens when a thread becomes empty.
         
@@ -542,7 +541,6 @@
         self.run_bzr(['diff'])
         self.assertEqual([patch_rev, vendor_release], tree.get_parent_ids())
 
->>>>>>> e494bee7
 
 
 class TestPush(TestsWithLooms):
