# Loom, a plugin for bzr to assist in developing focused patches.
# Copyright (C) 2006, 2008 Canonical Limited.
# 
# This program is free software; you can redistribute it and/or modify
# it under the terms of the GNU General Public License version 2 as published
# by the Free Software Foundation.
# 
# This program is distributed in the hope that it will be useful,
# but WITHOUT ANY WARRANTY; without even the implied warranty of
# MERCHANTABILITY or FITNESS FOR A PARTICULAR PURPOSE.  See the
# GNU General Public License for more details.
# 
# You should have received a copy of the GNU General Public License
# along with this program; if not, write to the Free Software
# Foundation, Inc., 51 Franklin St, Fifth Floor, Boston, MA  02110-1301 USA
# 


"""UI tests for loom."""

import os

import bzrlib
from bzrlib import branch as _mod_branch
from bzrlib import workingtree
from bzrlib.plugins.loom.branch import EMPTY_REVISION
from bzrlib.plugins.loom.tree import LoomTreeDecorator
from bzrlib.plugins.loom.tests import TestCaseWithLoom
from bzrlib.revision import NULL_REVISION


class TestsWithLooms(TestCaseWithLoom):
    """A base class with useful helpers for loom blackbox tests."""

    def _add_patch(self, tree, name):
        """Add a patch to a new thread, returning the revid of te commit."""
        tree.branch.new_thread(name)
        tree.branch.nick = name
        self.build_tree([name])
        tree.add(name)
        return tree.commit(name)

    def get_vendor_loom(self, path='.'):
        """Make a loom with a vendor thread.
        
        This returns a loom with a vendor thread, which has the current 
        commit recorded in it, but nothing in the basis loom - its
        empty.
        """
        tree = self.make_branch_and_tree(path)
        tree.branch.nick = 'vendor'
        tree.commit('first release')
        self.run_bzr(['loomify', path])
        return tree.bzrdir.open_workingtree()
    
    def assert_exception_raised_on_non_loom_branch(self, args):
        """Helper to check UserError gets raised when commands are run in a non-loomed branch."""
        tree = self.make_branch_and_tree('.')
        tree.branch.nick = 'somenick'
        out, err = self.run_bzr(args, retcode=3)
        self.assertEqual('', out)
        self.assertContainsRe(err, "is not a loom\\.")


class TestLoomify(TestCaseWithLoom):

    def test_loomify_new_branch(self):
        b = self.make_branch('.')
        out, err = self.run_bzr(['loomify'], retcode=3)
        self.assertEqual('', out)
        self.assertEqual(
            'bzr: ERROR: You must specify --base or have a branch nickname set'
            ' to loomify a branch\n', err)

    def test_loomify_new_branch_with_nick(self):
        b = self.make_branch('.')
        b.nick = 'base'
        out, err = self.run_bzr(['loomify'])
        # a loomed branch opens with a unique format
        b = bzrlib.branch.Branch.open('.')
        self.assertIsInstance(b, bzrlib.plugins.loom.branch.LoomSupport)
        threads = b.get_loom_state().get_threads()
        self.assertEqual(
            [('base', EMPTY_REVISION, [])],
            threads)

    def test_loomify_path(self):
        b = self.make_branch('foo')
        b.nick = 'base'
        out, err = self.run_bzr(['loomify', 'foo'])
        # a loomed branch opens with a unique format
        b = bzrlib.branch.Branch.open('foo')
        self.assertIsInstance(b, bzrlib.plugins.loom.branch.LoomSupport)
        threads = b.get_loom_state().get_threads()
        self.assertEqual(
            [('base', EMPTY_REVISION, [])],
            threads)

    def test_loomify_base_option(self):
        b = self.make_branch('foo')
        self.run_bzr(['loomify', 'foo', '--base', 'bar'])
        b = bzrlib.branch.Branch.open('foo')
        self.assertEqual('bar', b.nick)


class TestCreate(TestsWithLooms):
    
    def test_create_no_changes(self):
        tree = self.get_vendor_loom()
        out, err = self.run_bzr(['create-thread', 'debian'])
        self.assertEqual('', out)
        self.assertEqual('', err)
        revid = tree.last_revision()
        self.assertEqual(
            [('vendor', revid, []),
             ('debian', revid, [])],
            tree.branch.get_loom_state().get_threads())
        self.assertEqual('debian', tree.branch.nick)

    def test_create_not_end(self):
        tree = self.get_vendor_loom()
        tree.branch.new_thread('debian')
        # now we are at vendor, with debian after, so if we add
        # feature-foo we should get:
        # vendor - feature-foo - debian
        out, err = self.run_bzr(['create-thread', 'feature-foo'])
        self.assertEqual('', out)
        self.assertEqual('', err)
        revid = tree.last_revision()
        self.assertEqual(
            [('vendor', revid, []),
             ('feature-foo', revid, []),
             ('debian', revid, [])],
            tree.branch.get_loom_state().get_threads())
        self.assertEqual('feature-foo', tree.branch.nick)

    def test_create_thread_on_non_loomed_branch(self):
        """We should raise a user-friendly exception if the branch isn't loomed yet."""
        self.assert_exception_raised_on_non_loom_branch(['create-thread', 'some-thread'])


class TestShow(TestsWithLooms):
    
    def test_show_loom(self):
        """Show the threads in the loom."""
        tree = self.get_vendor_loom()
        self.assertShowLoom(['vendor'], 'vendor')
        tree.branch.new_thread('debian')
        self.assertShowLoom(['vendor', 'debian'], 'vendor')
        tree.branch.nick = 'debian'
        self.assertShowLoom(['vendor', 'debian'], 'debian')
        tree.branch.new_thread('patch A', 'vendor')
        self.assertShowLoom(['vendor', 'patch A', 'debian'], 'debian')
        tree.branch.nick = 'patch A'
        self.assertShowLoom(['vendor', 'patch A', 'debian'], 'patch A')

    def test_show_loom_with_location(self):
        """Should be able to provide an explicit location to show."""
        tree = self.get_vendor_loom('subtree')
        self.assertShowLoom(['vendor'], 'vendor', 'subtree')

    def assertShowLoom(self, threads, selected_thread, location=None):
        """Check expected show-loom output."""
        if location:
            out, err = self.run_bzr(['show-loom', location])
        else:
            out, err = self.run_bzr(['show-loom'])
        # threads are in oldest-last order.
        expected_out = ''
        for thread in reversed(threads):
            if thread == selected_thread:
                expected_out += '=>'
            else:
                expected_out += '  '
            expected_out += thread
            expected_out += '\n'
        self.assertEqual(expected_out, out)
        self.assertEqual('', err)

    def test_show_loom_on_non_loomed_branch(self):
        """We should raise a user-friendly exception if the branch isn't loomed yet."""
        self.assert_exception_raised_on_non_loom_branch(['show-loom'])


class TestStatus(TestsWithLooms):

    def test_status_shows_current_thread(self):
        # 'bzr status' shows the current thread.
        tree = self.get_vendor_loom()
        self._add_patch(tree, 'thread1')
        out, err = self.run_bzr(['status'], retcode=0)
        self.assertEqual('', err)
        self.assertEqual('Current thread: thread1\n', out)

    def test_status_shows_current_thread_after_status(self):
        # 'bzr status' shows the current thread after the rest of the status
        # output.
        self.build_tree(['hello.c'])
        tree = self.get_vendor_loom()
        self._add_patch(tree, 'thread1')
        out, err = self.run_bzr(['status'], retcode=0)
        self.assertEqual('', err)
        self.assertEqual(
            'unknown:\n  hello.c\nCurrent thread: thread1\n', out)

    def test_status_on_non_loom_doesnt_error(self):
        # 'bzr status' on a non-loom doesn't error, despite the decoration
        # we've added.
        tree = self.make_branch_and_tree('.')
        out, err = self.run_bzr(['status'], retcode=0)
        self.assertEqual('', out)
        self.assertEqual('', err)

    def test_thread_in_status_is_up_to_date(self):
        # The current thread shown in 'bzr status' is updated when we change
        # threads.
        tree = self.get_vendor_loom()
        self._add_patch(tree, 'thread1')
        self._add_patch(tree, 'thread2')
        out, err = self.run_bzr(['status'], retcode=0)
        self.assertEqual('', err)
        self.assertEqual('Current thread: thread2\n', out)
        self.run_bzr(['switch', 'thread1'], retcode=0)
        out, err = self.run_bzr(['status'], retcode=0)
        self.assertEqual('', err)
        self.assertEqual('Current thread: thread1\n', out)


class TestSwitch(TestsWithLooms):
    
    def test_switch_thread_up_does_not_merge(self):
        tree = self.get_vendor_loom()
        self._add_patch(tree, 'thread1')
        rev_id = self._add_patch(tree, 'thread2')
        loom_tree = LoomTreeDecorator(tree)
        loom_tree.down_thread('vendor')
        out, err = self.run_bzr(['switch', 'thread2'], retcode=0)
        self.assertEqual('', out)
        self.assertEqual(
            "All changes applied successfully.\nMoved to thread 'thread2'.\n",
            err)
        self.assertEqual([rev_id], tree.get_parent_ids())

    def test_switch_bottom(self):
        # 'bzr switch bottom:' switches to the bottom thread.
        tree = self.get_vendor_loom()
        self._add_patch(tree, 'thread1')
        self._add_patch(tree, 'thread2')
        self.assertEqual(tree.branch.nick, 'thread2')
        out, err = self.run_bzr(['switch', 'bottom:'], retcode=0)
        self.assertEqual('', out)
        self.assertEqual(
            "All changes applied successfully.\nMoved to thread 'vendor'.\n",
            err)

    def test_switch_top(self):
        # 'bzr switch top:' switches to the top thread.
        tree = self.get_vendor_loom()
        self._add_patch(tree, 'thread1')
        self._add_patch(tree, 'thread2')
        LoomTreeDecorator(tree).down_thread('vendor')
        self.assertEqual(tree.branch.nick, 'vendor')
        out, err = self.run_bzr(['switch', 'top:'], retcode=0)
        self.assertEqual('', out)
        self.assertEqual(
            "All changes applied successfully.\nMoved to thread 'thread2'.\n",
            err)

    def test_switch_dash_b(self):
        # 'bzr switch -b new-thread' makes and switches to a new thread.
        tree = self.get_vendor_loom()
        self._add_patch(tree, 'thread2')
        LoomTreeDecorator(tree).down_thread('vendor')
        self.assertEqual(tree.branch.nick, 'vendor')
        out, err = self.run_bzr(['switch', '-b', 'thread1'], retcode=0)
        self.assertEqual(tree.branch.nick, 'thread1')
        self.assertEqual('', out)
        self.assertEqual('', err)


class TestRecord(TestsWithLooms):

    def test_record_no_change(self):
        """If there are no changes record should error."""
        tree = self.get_tree_with_loom()
        out, err = self.run_bzr(['record', 'Try to commit.'], retcode=3)
        self.assertEqual('', out)
        self.assertEqual(
            'bzr: ERROR: No changes to commit\n', err)

    def test_record_new_thread(self):
        """Adding a new thread is enough to allow recording."""
        tree = self.get_vendor_loom()
        tree.branch.new_thread('feature')
        tree.branch.nick = 'feature'
        out, err = self.run_bzr(['record', 'add feature branch.'])
        self.assertEqual('Loom recorded.\n', out)
        self.assertEqual('', err)

    def test_record_on_non_loomed_branch(self):
        """We should raise a user-friendly exception if the branch isn't loomed yet."""
        self.assert_exception_raised_on_non_loom_branch(['record', 'some message'])


class TestDown(TestsWithLooms):

    def test_down_thread_from_bottom(self):
        tree = self.get_vendor_loom()
        out, err = self.run_bzr(['down-thread'], retcode=3)
        self.assertEqual('', out)
        self.assertEqual('bzr: ERROR: Cannot move down from the lowest thread.\n', err)
        
    def test_down_thread_same_revision(self):
        """moving down when the revision is unchanged should work."""
        tree = self.get_vendor_loom()
        tree.branch.new_thread('patch')
        tree.branch.nick = 'patch'
        rev = tree.last_revision()
        out, err = self.run_bzr(['down-thread'])
        self.assertEqual('', out)
        self.assertEqual("Moved to thread 'vendor'.\n", err)
        self.assertEqual('vendor', tree.branch.nick)
        self.assertEqual(rev, tree.last_revision())
        
    def test_down_thread_removes_changes_between_threads(self):
        tree = self.get_vendor_loom()
        tree.branch.new_thread('patch')
        tree.branch.nick = 'patch'
        rev = tree.last_revision()
        self.build_tree(['afile'])
        tree.add('afile')
        tree.commit('add a file')
        out, err = self.run_bzr(['down-thread'])
        self.assertEqual('', out)
        self.assertEqual(
            "All changes applied successfully.\n"
            "Moved to thread 'vendor'.\n",
            err)
        self.assertEqual('vendor', tree.branch.nick)
        # the tree needs to be updated.
        self.assertEqual(rev, tree.last_revision())
        # the branch needs to be updated.
        self.assertEqual(rev, tree.branch.last_revision())
        self.assertFalse(tree.has_filename('afile'))

    def test_down_thread_switches_history_ok(self):
        """Do a down thread when the lower patch is not in the r-h of the old."""
        tree = self.get_vendor_loom()
        tree.branch.new_thread('patch')
        tree.branch.nick = 'vendor'
        # do a null change in vendor - a new release.
        vendor_release = tree.commit('new vendor release.', allow_pointless=True)
        # pop up, then down
        self.run_bzr(['up-thread'])
        self.run_bzr(['revert'])
        out, err = self.run_bzr(['down-thread'])
        self.assertEqual('', out)
        self.assertEqual(
            'All changes applied successfully.\n'
            "Moved to thread 'vendor'.\n",
            err)
        self.assertEqual('vendor', tree.branch.nick)
        # the tree needs to be updated.
        self.assertEqual(vendor_release, tree.last_revision())
        # the branch needs to be updated.
        self.assertEqual(vendor_release, tree.branch.last_revision())
        # diff should return 0 - no uncomitted changes.
        self.run_bzr(['diff'])
        self.assertEqual([vendor_release], tree.get_parent_ids())

    def test_down_thread_works_with_named_thread(self):
        """Do a down thread when a thread name is given."""
        tree = self.get_vendor_loom()
        rev = tree.last_revision()
        patch1_id = self._add_patch(tree, 'patch1')
        patch2_id = self._add_patch(tree, 'patch2')
        self.assertFalse(rev in [patch1_id, patch2_id])
        out, err = self.run_bzr(['down-thread', 'vendor'])
        self.assertEqual('', out)
        self.assertEqual(
            "All changes applied successfully.\n"
            "Moved to thread 'vendor'.\n",
            err)
        self.assertEqual('vendor', tree.branch.nick)
        # the tree needs to be updated.
        self.assertEqual(rev, tree.last_revision())
        # the branch needs to be updated.
        self.assertEqual(rev, tree.branch.last_revision())
        # Neither of the patch files should have been preserved
        self.assertFalse(tree.has_filename('patch1'))
        self.assertFalse(tree.has_filename('patch2'))
        self.assertEqual(None, tree.path2id('patch1'))
        self.assertEqual(None, tree.path2id('patch2'))

    def test_down_thread_on_non_loomed_branch(self):
        """We should raise a user-friendly exception if the branch isn't loomed yet."""
        self.assert_exception_raised_on_non_loom_branch(['down-thread'])

    def test_down_thread_with_changes(self):
        """Trying to down-thread with changes causes an error."""
        tree = self.get_vendor_loom()
        tree.branch.new_thread('upper-thread')
        tree.branch.nick = 'upper-thread'
        self.build_tree(['new-file'])
        tree.add('new-file')
        out, err = self.run_bzr('down-thread', retcode=3)
        self.assertEqual('bzr: ERROR: Working tree has uncommitted changes.\n',
                         err)


class TestUp(TestsWithLooms):

    def test_up_thread_from_top(self):
        tree = self.get_vendor_loom()
        out, err = self.run_bzr(['up-thread'], retcode=3)
        self.assertEqual('', out)
        self.assertEqual(
            'bzr: ERROR: Cannot move up from the highest thread.\n', err)

    def test_up_thread_same_revision(self):
        """moving up when the revision is unchanged should work."""
        tree = self.get_vendor_loom()
        tree.branch.new_thread('patch')
        tree.branch.nick = 'vendor'
        rev = tree.last_revision()
        out, err = self.run_bzr(['up-thread'])
        self.assertEqual('', out)
        self.assertEqual('', err)
        self.assertEqual('patch', tree.branch.nick)
        self.assertEqual(rev, tree.last_revision())

    def test_up_thread_manual_preserves_changes(self):
        tree = self.get_vendor_loom()
        tree.branch.new_thread('patch')
        tree.branch.nick = 'vendor'
        patch_rev = tree.last_revision()
        # add a change in vendor - a new release.
        self.build_tree(['afile'])
        tree.add('afile')
        vendor_release = tree.commit('new vendor release adds a file.')
        out, err = self.run_bzr(['up-thread', '--manual'])
        self.assertEqual('', out)
        self.assertEqual(
            "All changes applied successfully.\n"
            "Moved to thread 'patch'.\n"
            'This thread is now empty, you may wish to run "bzr '
            'combine-thread" to remove it.\n', err)
        self.assertEqual('patch', tree.branch.nick)
        # the tree needs to be updated.
        self.assertEqual(patch_rev, tree.last_revision())
        # the branch needs to be updated.
        self.assertEqual(patch_rev, tree.branch.last_revision())
        self.assertTrue(tree.has_filename('afile'))
        # diff should return 1 now as we have uncommitted changes.
        self.run_bzr(['diff'], retcode=1)
        self.assertEqual([patch_rev, vendor_release], tree.get_parent_ids())

    def test_up_thread_manual_rejects_specified_thread(self):
        tree = self.get_vendor_loom()
        tree.branch.new_thread('patch')
        out, err = self.run_bzr('up-thread --manual patch', retcode=3)
        self.assertContainsRe(err, 'Specifying a thread does not work with'
                              ' --manual.')

    def test_up_thread_gets_conflicts(self):
        """Do a change in both the baseline and the next patch up."""
        tree = self.get_vendor_loom()
        tree.branch.new_thread('patch')
        tree.branch.nick = 'patch'
        # add a change in patch - a new release.
        self.build_tree(['afile'])
        tree.add('afile')
        patch_rev = tree.commit('add afile as a patch')
        # add a change in vendor - a new release.
        self.run_bzr(['down-thread'])
        self.build_tree(['afile'])
        tree.add('afile')
        vendor_release = tree.commit('new vendor release adds a file.')
        # we want conflicts.
        out, err = self.run_bzr(['up-thread'], retcode=1)
        self.assertEqual('', out)
        self.assertEqual(
            'Conflict adding file afile.  Moved existing file to afile.moved.\n'
            '1 conflicts encountered.\n'
            "Moved to thread 'patch'.\n", err)
        self.assertEqual('patch', tree.branch.nick)
        # the tree needs to be updated.
        self.assertEqual(patch_rev, tree.last_revision())
        # the branch needs to be updated.
        self.assertEqual(patch_rev, tree.branch.last_revision())
        self.assertTrue(tree.has_filename('afile'))
        # diff should return 1 now as we have uncommitted changes.
        self.run_bzr(['diff'], retcode=1)
        self.assertEqual([patch_rev, vendor_release], tree.get_parent_ids())

    def test_up_thread_on_non_loomed_branch(self):
        """We should raise a user-friendly exception if the branch isn't loomed yet."""
        self.assert_exception_raised_on_non_loom_branch(['up-thread'])

    def test_up_thread_accepts_merge_type(self):
        tree = self.get_vendor_loom()
        self.run_bzr(['create-thread', 'top'])
        self.run_bzr(['down-thread'])
        self.run_bzr(['up-thread', '--lca'])

    def test_up_thread_no_manual(self):
        tree = self.get_vendor_loom()
        tree.branch.new_thread('middle')
        tree.branch.new_thread('top')
        self.run_bzr('up-thread')
        branch = _mod_branch.Branch.open('.')
        self.assertEqual('top', branch.nick)

<<<<<<< HEAD
    def test_up_with_clean_merge_leaving_thread_empty(self):
        """This tests what happens when a thread becomes empty.
        
        A thread becomes empty when all its changes are included in
        a lower thread, and so its diff to the thread below contains
        nothing.
        
        The user should be warned when this happens.
        """
        tree = self.get_vendor_loom()
        self.build_tree(['afile'])
        tree.add('afile')
        patch_rev = tree.commit('add afile in base')
        tree.branch.new_thread('patch')
        tree.branch.nick = 'patch'
        # make a change to afile in patch.
        f = open('afile', 'wb')
        try:
            f.write('new contents of afile\n')
        finally:
            f.close()
        patch_rev = tree.commit('make a change to afile')
        # make the same change in vendor.
        self.run_bzr(['down-thread'])
        f = open('afile', 'wb')
        try:
            f.write('new contents of afile\n')
        finally:
            f.close()
        vendor_release = tree.commit('make the same change to afile')
        # check that the trees no longer differ after the up merge,
        # and that we are 
        out, err = self.run_bzr(['up-thread'])
        self.assertEqual('', out)
        self.assertEqual("All changes applied successfully.\n"
            "Moved to thread 'patch'.\n"
            'This thread is now empty, you may wish to run "bzr '
            'combine-thread" to remove it.\n', err)
        self.assertEqual('patch', tree.branch.nick)
        # the tree needs to be updated.
        self.assertEqual(patch_rev, tree.last_revision())
        # the branch needs to be updated.
        self.assertEqual(patch_rev, tree.branch.last_revision())
        self.assertTrue(tree.has_filename('afile'))
        # diff should return 0 now as we have no uncommitted changes.
        self.run_bzr(['diff'])
        self.assertEqual([patch_rev, vendor_release], tree.get_parent_ids())

=======
    def test_up_thread_accepts_thread(self):
        tree = self.get_vendor_loom()
        tree.branch.new_thread('lower-middle')
        tree.branch.new_thread('upper-middle')
        tree.branch.new_thread('top')
        self.run_bzr('up-thread upper-middle')
        branch = _mod_branch.Branch.open('.')
        self.assertEqual('upper-middle', branch.nick)
>>>>>>> 705ed2da


class TestPush(TestsWithLooms):

    def test_push(self):
        """Integration smoke test for bzr push of a loom."""
        tree = self.get_vendor_loom('source')
        tree.branch.record_loom('commit loom.')
        os.chdir('source')
        out, err = self.run_bzr(['push', '../target'])
        os.chdir('..')
        self.assertEqual('', out)
        self.assertEqual('Created new branch.\n', err)
        # lower level tests check behaviours, just check show-loom as a smoke
        # test.
        out, err = self.run_bzr(['show-loom', 'target'])
        self.assertEqual('=>vendor\n', out)
        self.assertEqual('', err)


class TestBranch(TestsWithLooms):

    def test_branch(self):
        """Integration smoke test for bzr branch of a loom."""
        tree = self.get_vendor_loom('source')
        tree.branch.record_loom('commit loom.')
        out, err = self.run_bzr(['branch', 'source', 'target'])
        self.assertEqual('', out)
        self.assertEqual('Branched 1 revision(s).\n', err)
        # lower level tests check behaviours, just check show-loom as a smoke
        # test.
        out, err = self.run_bzr(['show-loom', 'target'])
        self.assertEqual('=>vendor\n', out)
        self.assertEqual('', err)


class TestPull(TestsWithLooms):

    def test_pull(self):
        """Integration smoke test for bzr pull loom to loom."""
        tree = self.get_vendor_loom('source')
        tree.branch.record_loom('commit loom.')
        tree.bzrdir.sprout('target')
        tree.commit('change the source', allow_pointless=True)
        tree.branch.new_thread('foo')
        LoomTreeDecorator(tree).up_thread()
        tree.branch.record_loom('commit loom again.')
        os.chdir('target')
        try:
            out, err = self.run_bzr(['pull'])
        finally:
            os.chdir('..')
        self.assertStartsWith(out, 'Using saved parent location:')
        self.assertEndsWith(out, 'Now on revision 2.\n')
        self.assertEqual(
            'All changes applied successfully.\n',
            err)
        # lower level tests check behaviours, just check show-loom as a smoke
        # test.
        out, err = self.run_bzr(['show-loom', 'target'])
        self.assertEqual('=>foo\n  vendor\n', out)
        self.assertEqual('', err)


class TestRevert(TestsWithLooms):

    def test_revert_loom(self):
        """bzr revert-loom should give help."""
        tree = self.get_vendor_loom()
        out, err = self.run_bzr(['revert-loom'])
        self.assertEqual('', out)
        self.assertEqual('Please see revert-loom -h.\n', err)

    def test_revert_loom_missing_thread(self):
        """bzr revert-loom missing-thread should give an error."""
        tree = self.get_vendor_loom()
        out, err = self.run_bzr(['revert-loom', 'unknown-thread'], retcode=3)
        self.assertEqual('', out)
        self.assertEqual("bzr: ERROR: No such thread 'unknown-thread'.\n", err)

    def test_revert_loom_all(self):
        """bzr revert-loom --all should restore the state of a loom."""
        tree = self.get_vendor_loom()
        tree.branch.new_thread('foo')
        last_rev = tree.last_revision()
        self.assertNotEqual(NULL_REVISION, last_rev)
        out, err = self.run_bzr(['revert-loom', '--all'])
        self.assertEqual('', out)
        self.assertEqual(
            'All changes applied successfully.\n'
            'All threads reverted.\n',
            err)
        self.assertNotEqual(last_rev, tree.last_revision())
        self.assertEqual(NULL_REVISION, tree.last_revision())
        self.assertEqual([], tree.branch.get_loom_state().get_threads())
        
    def test_revert_thread(self):
        """bzr revert-loom threadname should restore the state of that thread."""
        # we want a loom with > 1 threads, with a change made to a thread we are
        # not in, so we can revert that by name,
        tree = self.get_vendor_loom()
        tree.branch.new_thread('after-vendor')
        tree.branch.nick = 'after-vendor'
        tree.commit('after-vendor commit', allow_pointless=True)
        tree.branch.record_loom('save loom with vendor and after-vendor')
        old_threads = tree.branch.get_loom_state().get_threads()
        tree.commit('after-vendor commit 2', allow_pointless=True)
        LoomTreeDecorator(tree).down_thread()
        last_rev = tree.last_revision()
        self.assertNotEqual(NULL_REVISION, last_rev)
        out, err = self.run_bzr(['revert-loom', 'after-vendor'])
        self.assertEqual('', out)
        self.assertEqual("thread 'after-vendor' reverted.\n", err)
        self.assertEqual(last_rev, tree.last_revision())
        self.assertEqual(old_threads, tree.branch.get_loom_state().get_threads())

    def test_revert_loom_on_non_loomed_branch(self):
        """We should raise a user-friendly exception if the branch isn't loomed yet."""
        self.assert_exception_raised_on_non_loom_branch(['revert-loom', 'foobar'])


class TestCombineThread(TestsWithLooms):
    """Tests for combine-thread."""

    def test_combine_last_thread(self):
        """Doing combine thread on the last thread is an error for now."""
        tree = self.get_vendor_loom()
        out, err = self.run_bzr(['combine-thread'], retcode=3)
        self.assertEqual('', out)
        self.assertEqual('bzr: ERROR: Cannot combine threads on the bottom thread.\n', err)

    def get_two_thread_loom(self):
        tree = self.get_vendor_loom()
        tree.branch.new_thread('above-vendor')
        loom_tree = LoomTreeDecorator(tree)
        loom_tree.up_thread()
        self.build_tree(['file-a'])
        tree.add('file-a')
        tree.commit('change the tree', rev_id='above-vendor-1')
        loom_tree.down_thread()
        return tree, loom_tree

    def test_combine_last_two_threads(self):
        """Doing a combine on two threads gives you just the bottom one."""
        tree, loom_tree = self.get_two_thread_loom()
        # now we have a change between the threads, so merge this into the lower
        # thread to simulate real-world - different rev ids, and the lower
        # thread has merged the upper.
        # ugh, should make merge easier to use.
        self.run_bzr(['merge', '-r', 'thread:above-vendor', '.'])
        vendor_revid = tree.commit('merge in the above-vendor work.')
        loom_tree.up_thread()
        out, err = self.run_bzr(['combine-thread'])
        self.assertEqual('', out)
        self.assertEqual(
            "Combining thread 'above-vendor' into 'vendor'\n"
            'All changes applied successfully.\n'
            "Moved to thread 'vendor'.\n",
            err)
        self.assertEqual(vendor_revid, tree.last_revision())
        self.assertEqual('vendor', tree.branch.nick)

    def test_combine_lowest_thread(self):
        """Doing a combine on two threads gives you just the bottom one."""
        tree, loom_tree = self.get_two_thread_loom()
        self.run_bzr('combine-thread')
        tree = workingtree.WorkingTree.open('.')
        self.assertEqual('above-vendor', tree.branch.nick)
        self.assertEqual('above-vendor-1', tree.last_revision())

    def test_combine_thread_on_non_loomed_branch(self):
        """We should raise a user-friendly exception if the branch isn't loomed yet."""
        self.assert_exception_raised_on_non_loom_branch(['combine-thread'])


class TestExportLoom(TestsWithLooms):
    """Tests for export-loom."""

    def test_export_loom_no_args(self):
        """Test exporting with no arguments"""
        tree = self.get_vendor_loom()
        err = self.run_bzr(['export-loom'], retcode=3)[1]
        self.assertContainsRe(err,
            'bzr: ERROR: No export root known or specified.')

    def test_export_loom_config(self):
        tree = self.get_vendor_loom()
        tree.branch.get_config().set_user_option('export_loom_root', 'foo')
        err = self.run_bzr(['export-loom'])[1]
        self.assertContainsRe(err, 'Creating branch at .*/work/foo/vendor/\n')

    def test_export_loom_path(self):
        """Test exporting with specified path"""
        tree = self.get_vendor_loom()
        self.run_bzr(['export-loom', 'export-path'])
        branch = bzrlib.branch.Branch.open('export-path/vendor')<|MERGE_RESOLUTION|>--- conflicted
+++ resolved
@@ -511,7 +511,6 @@
         branch = _mod_branch.Branch.open('.')
         self.assertEqual('top', branch.nick)
 
-<<<<<<< HEAD
     def test_up_with_clean_merge_leaving_thread_empty(self):
         """This tests what happens when a thread becomes empty.
         
@@ -544,12 +543,13 @@
         vendor_release = tree.commit('make the same change to afile')
         # check that the trees no longer differ after the up merge,
         # and that we are 
-        out, err = self.run_bzr(['up-thread'])
-        self.assertEqual('', out)
-        self.assertEqual("All changes applied successfully.\n"
+        out, err = self.run_bzr(['up-thread', '--manual'])
+        self.assertEqual('', out)
+        self.assertStartsWith(err,
+            "All changes applied successfully.\n"
             "Moved to thread 'patch'.\n"
             'This thread is now empty, you may wish to run "bzr '
-            'combine-thread" to remove it.\n', err)
+            'combine-thread" to remove it.\n')
         self.assertEqual('patch', tree.branch.nick)
         # the tree needs to be updated.
         self.assertEqual(patch_rev, tree.last_revision())
@@ -560,7 +560,6 @@
         self.run_bzr(['diff'])
         self.assertEqual([patch_rev, vendor_release], tree.get_parent_ids())
 
-=======
     def test_up_thread_accepts_thread(self):
         tree = self.get_vendor_loom()
         tree.branch.new_thread('lower-middle')
@@ -569,7 +568,6 @@
         self.run_bzr('up-thread upper-middle')
         branch = _mod_branch.Branch.open('.')
         self.assertEqual('upper-middle', branch.nick)
->>>>>>> 705ed2da
 
 
 class TestPush(TestsWithLooms):
